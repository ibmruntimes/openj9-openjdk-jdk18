--- conflicted
+++ resolved
@@ -2667,25 +2667,6 @@
   product(bool, UseStringCache, false,                                      \
           "Enable String cache capabilities on String.java")                \
                                                                             \
-  /* byte strings */                                                        \
-  product(bool, UseCompressedStrings, false,                                \
-          "Enable byte-valued strings")                                     \
-                                                                            \
-  product(bool, SpecialStringCompress, true,                                \
-          "special version of string compress")                             \
-                                                                            \
-  product(bool, SpecialStringInflate, true,                                 \
-          "special version of string inflate")                              \
-                                                                            \
-  product(bool, SpecialStringCompareToCC, true,                             \
-          "special version of string compareToCC")                          \
-                                                                            \
-  product(bool, SpecialStringIndexOfCC, true,                               \
-          "special version of string indexOfCC")                            \
-                                                                            \
-  product(bool, SpecialStringEqualsCC, true,                                \
-          "special version of string equalsCC")                             \
-                                                                            \
   /* statistics */                                                          \
   develop(bool, CountCompiledCalls, false,                                  \
           "counts method invocations")                                      \
@@ -2908,21 +2889,12 @@
           "(0 means all)")                                                  \
                                                                             \
   NOT_EMBEDDED(develop(intx, GuaranteedSafepointInterval, 1000,             \
-<<<<<<< HEAD
           "Guarantee a safepoint (at least) every so many milliseconds "    \
           "(0 means none)"))                                                \
                                                                             \
   EMBEDDED_ONLY(product(intx, GuaranteedSafepointInterval, 0,               \
           "Guarantee a safepoint (at least) every so many milliseconds "    \
           "(0 means none)"))                                                \
-=======
-          "Guarantee a safepoint (at least) every so many milliseconds "    \
-          "(0 means none)"))                                                \
-                                                                            \
-  EMBEDDED_ONLY(product(intx, GuaranteedSafepointInterval, 0,               \
-          "Guarantee a safepoint (at least) every so many milliseconds "    \
-          "(0 means none)"))                                                \
->>>>>>> d114c149
                                                                             \
   product(intx, SafepointTimeoutDelay, 10000,                               \
           "Delay in milliseconds for option SafepointTimeout")              \
@@ -3613,21 +3585,12 @@
   /* flags for performance data collection */                               \
                                                                             \
   NOT_EMBEDDED(product(bool, UsePerfData, true,                             \
-<<<<<<< HEAD
           "Flag to disable jvmstat instrumentation for performance testing" \
           "and problem isolation purposes."))                               \
                                                                             \
   EMBEDDED_ONLY(product(bool, UsePerfData, false,                           \
           "Flag to disable jvmstat instrumentation for performance testing" \
           "and problem isolation purposes."))                               \
-=======
-          "Flag to disable jvmstat instrumentation for performance testing" \
-          "and problem isolation purposes."))                               \
-                                                                            \
-  EMBEDDED_ONLY(product(bool, UsePerfData, false,                           \
-          "Flag to disable jvmstat instrumentation for performance testing" \
-          "and problem isolation purposes."))                               \
->>>>>>> d114c149
                                                                             \
   product(bool, PerfDataSaveToFile, false,                                  \
           "Save PerfData memory to hsperfdata_<pid> file on exit")          \
